--- conflicted
+++ resolved
@@ -243,7 +243,6 @@
         .describe("The mean value to be subtracted on the B channel");
     DMLC_DECLARE_FIELD(mean_a).set_default(0.0f)
         .describe("The mean value to be subtracted on the alpha channel");
-<<<<<<< HEAD
     DMLC_DECLARE_FIELD(std_r).set_default(0.0f)
         .describe("The standard deviation on the R channel");
     DMLC_DECLARE_FIELD(std_g).set_default(0.0f)
@@ -252,16 +251,6 @@
         .describe("The standard deviation on the B channel");
     DMLC_DECLARE_FIELD(std_a).set_default(0.0f)
         .describe("The standard deviation on the alpha channel");
-=======
-    DMLC_DECLARE_FIELD(std_r).set_default(1.0f)
-        .describe("Augmentation Param: Standard deviation on R channel.");
-    DMLC_DECLARE_FIELD(std_g).set_default(1.0f)
-        .describe("Augmentation Param: Standard deviation on G channel.");
-    DMLC_DECLARE_FIELD(std_b).set_default(1.0f)
-        .describe("Augmentation Param: Standard deviation on B channel.");
-    DMLC_DECLARE_FIELD(std_a).set_default(1.0f)
-        .describe("Augmentation Param: Standard deviation on Alpha channel.");
->>>>>>> 3f77f160
     DMLC_DECLARE_FIELD(scale).set_default(1.0f)
         .describe("Multiply the image with a scale value.");
     DMLC_DECLARE_FIELD(max_random_contrast).set_default(0.0f)
